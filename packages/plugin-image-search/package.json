{
  "name": "koishi-plugin-image-search",
  "description": "Image searching plugin for Koishi",
  "version": "2.0.2",
  "main": "dist/index.js",
  "typings": "dist/index.d.ts",
  "files": [
    "dist"
  ],
  "author": "Shigma <1700011071@pku.edu.cn>",
  "license": "MIT",
  "scripts": {
    "lint": "eslint src --ext .ts",
    "prepack": "tsc -b"
  },
  "repository": {
    "type": "git",
    "url": "git+https://github.com/koishijs/koishi.git"
  },
  "bugs": {
    "url": "https://github.com/koishijs/koishi/issues"
  },
  "homepage": "https://koishi.js.org/plugins/other/image-search",
  "keywords": [
    "bot",
    "qqbot",
    "cqhttp",
    "coolq",
    "chatbot",
    "koishi",
    "plugin",
    "image",
    "search",
    "sausenao",
    "whatanime",
    "ascii2d",
    "pixiv"
  ],
  "peerDependencies": {
    "koishi-core": "^2.4.2",
<<<<<<< HEAD
    "koishi-utils": "^3.2.0"
=======
    "koishi-utils": "^3.2.1"
>>>>>>> 416acf09
  },
  "dependencies": {
    "axios": "^0.21.0",
    "cheerio": "^1.0.0-rc.3",
    "nhentai-api": "^3.0.2"
  }
}<|MERGE_RESOLUTION|>--- conflicted
+++ resolved
@@ -38,11 +38,7 @@
   ],
   "peerDependencies": {
     "koishi-core": "^2.4.2",
-<<<<<<< HEAD
-    "koishi-utils": "^3.2.0"
-=======
     "koishi-utils": "^3.2.1"
->>>>>>> 416acf09
   },
   "dependencies": {
     "axios": "^0.21.0",
