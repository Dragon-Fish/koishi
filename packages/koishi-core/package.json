{
  "name": "koishi-core",
  "description": "Core features for Koishi",
<<<<<<< HEAD
  "version": "2.0.0-alpha.0",
=======
  "version": "1.11.0",
>>>>>>> 28b9e4ff
  "main": "dist/index.js",
  "typings": "dist/index.d.ts",
  "files": [
    "dist"
  ],
  "author": "Shigma <1700011071@pku.edu.cn>",
  "license": "MIT",
  "scripts": {
    "jest": "jest tests/.*\\.spec\\.ts --runInBand",
    "lint": "eslint src --ext .ts",
    "precommit": "yarn lint",
    "prepack": "tsc -b"
  },
  "repository": {
    "type": "git",
    "url": "git+https://github.com/koishijs/koishi.git"
  },
  "bugs": {
    "url": "https://github.com/koishijs/koishi/issues"
  },
  "homepage": "https://github.com/koishijs/koishi/tree/master/packages/koishi-core#readme",
  "keywords": [
    "bot",
    "qqbot",
    "cqhttp",
    "coolq",
    "chatbot",
    "koishi"
  ],
  "devDependencies": {
    "@types/debug": "^4.1.5",
    "@types/ws": "^7.2.2",
    "get-port": "^5.1.1",
    "koishi-database-memory": "^1.1.5",
    "koishi-test-utils": "^3.2.0"
  },
  "dependencies": {
    "axios": "^0.19.2",
    "debug": "^4.1.1",
    "escape-string-regexp": "^2.0.0",
    "koishi-utils": "^1.0.4",
    "leven": "^3.1.0",
    "ms": "^2.1.2",
<<<<<<< HEAD
    "ws": "^7.2.1"
=======
    "ws": "^7.2.3"
>>>>>>> 28b9e4ff
  }
}<|MERGE_RESOLUTION|>--- conflicted
+++ resolved
@@ -1,11 +1,7 @@
 {
   "name": "koishi-core",
   "description": "Core features for Koishi",
-<<<<<<< HEAD
   "version": "2.0.0-alpha.0",
-=======
-  "version": "1.11.0",
->>>>>>> 28b9e4ff
   "main": "dist/index.js",
   "typings": "dist/index.d.ts",
   "files": [
@@ -49,10 +45,6 @@
     "koishi-utils": "^1.0.4",
     "leven": "^3.1.0",
     "ms": "^2.1.2",
-<<<<<<< HEAD
-    "ws": "^7.2.1"
-=======
     "ws": "^7.2.3"
->>>>>>> 28b9e4ff
   }
 }