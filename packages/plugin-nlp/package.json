{
  "name": "koishi-plugin-nlp",
  "description": "Natural Language Processor for Koishi",
<<<<<<< HEAD
  "version": "2.0.0-alpha.0",
=======
  "version": "1.0.6",
>>>>>>> 28b9e4ff
  "main": "dist/index.js",
  "typings": "dist/index.d.ts",
  "author": "Shigma <1700011071@pku.edu.cn>",
  "license": "MIT",
  "scripts": {
    "build": "tsc -b",
    "lint": "eslint src --ext .ts"
  },
  "repository": {
    "type": "git",
    "url": "git+https://github.com/koishijs/koishi.git"
  },
  "bugs": {
    "url": "https://github.com/koishijs/koishi/issues"
  },
  "homepage": "https://github.com/koishijs/koishi/packages/plugin-nlp#readme",
  "keywords": [
    "bot",
    "qqbot",
    "cqhttp",
    "coolq",
    "chatbot",
    "koishi",
    "plugin",
    "nlp",
    "jieba"
  ],
  "devDependencies": {
<<<<<<< HEAD
    "koishi-test-utils": "^4.0.0-alpha.0"
  },
  "dependencies": {
    "koishi-core": "^2.0.0-alpha.0",
=======
    "koishi-test-utils": "^3.2.0"
  },
  "dependencies": {
    "koishi-core": "^1.11.0",
>>>>>>> 28b9e4ff
    "koishi-utils": "^1.0.4",
    "nodejieba": "^2.4.1"
  }
}<|MERGE_RESOLUTION|>--- conflicted
+++ resolved
@@ -1,11 +1,7 @@
 {
   "name": "koishi-plugin-nlp",
   "description": "Natural Language Processor for Koishi",
-<<<<<<< HEAD
   "version": "2.0.0-alpha.0",
-=======
-  "version": "1.0.6",
->>>>>>> 28b9e4ff
   "main": "dist/index.js",
   "typings": "dist/index.d.ts",
   "author": "Shigma <1700011071@pku.edu.cn>",
@@ -34,17 +30,10 @@
     "jieba"
   ],
   "devDependencies": {
-<<<<<<< HEAD
     "koishi-test-utils": "^4.0.0-alpha.0"
   },
   "dependencies": {
     "koishi-core": "^2.0.0-alpha.0",
-=======
-    "koishi-test-utils": "^3.2.0"
-  },
-  "dependencies": {
-    "koishi-core": "^1.11.0",
->>>>>>> 28b9e4ff
     "koishi-utils": "^1.0.4",
     "nodejieba": "^2.4.1"
   }
