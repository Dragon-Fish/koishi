{
  "name": "koishi-plugin-common",
  "description": "Common plugins for Koishi",
  "version": "1.0.5",
  "main": "dist/index.js",
  "typings": "dist/index.d.ts",
  "author": "Shigma <1700011071@pku.edu.cn>",
  "license": "MIT",
  "scripts": {
    "lint": "eslint src --ext .ts",
    "prepack": "tsc -b"
  },
  "repository": {
    "type": "git",
    "url": "git+https://github.com/koishijs/koishi.git"
  },
  "bugs": {
    "url": "https://github.com/koishijs/koishi/issues"
  },
  "homepage": "https://github.com/koishijs/koishi/tree/master/packages/plugin-common#readme",
  "keywords": [
    "bot",
    "qqbot",
    "cqhttp",
    "coolq",
    "chatbot",
    "koishi",
    "plugin"
  ],
  "devDependencies": {
<<<<<<< HEAD
    "koishi-database-memory": "^1.0.0",
    "koishi-test-utils": "^2.0.0"
=======
    "koishi-test-utils": "^1.2.1"
>>>>>>> f2e3b8da
  },
  "dependencies": {
    "koishi-core": "^1.3.1",
    "koishi-utils": "^1.0.2"
  }
}<|MERGE_RESOLUTION|>--- conflicted
+++ resolved
@@ -28,12 +28,8 @@
     "plugin"
   ],
   "devDependencies": {
-<<<<<<< HEAD
     "koishi-database-memory": "^1.0.0",
     "koishi-test-utils": "^2.0.0"
-=======
-    "koishi-test-utils": "^1.2.1"
->>>>>>> f2e3b8da
   },
   "dependencies": {
     "koishi-core": "^1.3.1",
