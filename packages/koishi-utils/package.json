--- conflicted
+++ resolved
@@ -1,11 +1,7 @@
 {
   "name": "koishi-utils",
   "description": "Utilities for Koishi",
-<<<<<<< HEAD
-  "version": "3.2.0",
-=======
   "version": "3.2.1",
->>>>>>> 416acf09
   "main": "dist/index.js",
   "typings": "dist/index.d.ts",
   "files": [
