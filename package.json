{
  "name": "koishi-workspace",
  "private": true,
  "workspaces": [
    "atri",
    "addons",
    "shiki",
    "test",
    "utsuho",
    "packages/*"
  ],
  "scripts": {
    "atri": "yarn workspace atri",
    "addons": "yarn workspace addons",
    "cli": "yarn workspace test koishi",
    "build": "yarn compile && yarn dtsc",
    "build:ci": "yarn build:reg && yarn build --listEmittedFiles",
    "build:reg": "esbuild build/register.ts --outdir=build --format=cjs --log-level=error",
    "dtsc": "node -r ./build/register build/dtsc",
    "bump": "node -r ./build/register build/bump",
    "compile": "node -r ./build/register build/compile",
    "dep": "node -r ./build/register build/dep",
    "docs": "cd docs && yarn dev",
    "draft": "node -r ./build/register build/release",
    "test": "mocha --require ./build/register --experimental-vm-modules --enable-source-maps",
    "test:json": "c8 -r json yarn test",
    "test:html": "rimraf coverage && c8 -r html yarn test",
    "test:text": "c8 -r text yarn test",
    "test:reg": "yarn build:reg && yarn test:html",
    "lint": "eslint packages/*/src/**/*.ts --fix --cache",
    "pub": "yarn build && node -r ./build/register build/publish",
    "webui": "yarn workspace koishi-plugin-webui",
    "shiki": "yarn workspace bot-shiki",
    "utsuho": "yarn workspace bot-utsuho"
  },
  "version": "1.0.0",
  "license": "MIT",
  "devDependencies": {
    "@octokit/rest": "^18.3.5",
    "@sinonjs/fake-timers": "^6.0.1",
    "@types/chai": "^4.2.15",
    "@types/chai-as-promised": "^7.1.3",
    "@types/cross-spawn": "^6.0.2",
    "@types/fs-extra": "^9.0.8",
    "@types/mocha": "^8.2.1",
    "@types/node": "^14.14.34",
    "@types/rimraf": "^3.0.0",
    "@types/semver": "^7.3.4",
    "@types/sinonjs__fake-timers": "^6.0.2",
    "@types/source-map-support": "^0.5.3",
    "@typescript-eslint/eslint-plugin": "^3.10.1",
    "@typescript-eslint/parser": "^3.10.1",
    "c8": "^7.6.0",
    "cac": "^6.7.2",
    "chai": "^4.3.3",
    "chai-as-promised": "^7.1.1",
    "cross-env": "^7.0.3",
    "cross-spawn": "^7.0.3",
    "del": "^6.0.0",
<<<<<<< HEAD
    "esbuild": "^0.8.57",
=======
    "esbuild": "^0.9.1",
>>>>>>> f9440727
    "eslint": "^7.21.0",
    "eslint-config-standard": "^16.0.2",
    "eslint-import-resolver-typescript": "^2.4.0",
    "eslint-plugin-import": "^2.22.1",
    "eslint-plugin-mocha": "^8.1.0",
    "eslint-plugin-node": "^11.1.0",
    "eslint-plugin-promise": "^4.3.1",
    "eslint-plugin-standard": "^4.1.0",
    "fs-extra": "^9.1.0",
    "globby": "^11.0.2",
    "jest-mock": "^26.6.2",
    "json5": "^2.2.0",
    "kleur": "^4.1.4",
    "latest-version": "^5.1.0",
    "mocha": "^8.3.2",
    "nock": "^13.0.11",
    "open": "^8.0.2",
    "ora": "^5.3.0",
    "p-map": "^4.0.0",
    "prompts": "^2.4.0",
    "rimraf": "^3.0.2",
    "semver": "^7.3.4",
    "source-map-support": "^0.5.19",
    "ts-node": "^9.1.1",
    "tsconfig-paths": "^3.9.0",
    "typescript": "^4.2.3"
  }
}<|MERGE_RESOLUTION|>--- conflicted
+++ resolved
@@ -57,11 +57,7 @@
     "cross-env": "^7.0.3",
     "cross-spawn": "^7.0.3",
     "del": "^6.0.0",
-<<<<<<< HEAD
-    "esbuild": "^0.8.57",
-=======
     "esbuild": "^0.9.1",
->>>>>>> f9440727
     "eslint": "^7.21.0",
     "eslint-config-standard": "^16.0.2",
     "eslint-import-resolver-typescript": "^2.4.0",
